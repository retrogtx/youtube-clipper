"use client";
import { useState } from "react";
import { useRouter } from "next/navigation";
import {
  Dialog,
  DialogContent,
  DialogDescription,
  DialogTitle,
} from "@/components/ui/dialog";
import { Button } from "./ui/button";
import { authClient } from "@/lib/auth-client";
import { SubscriptionForm } from './subscription-form';

type Product = {
  product_id: string;
  name: string;
  description: string;
  price: number;
  currency: string;
};

interface CollectedBillingData {
  billing: {
    city: string;
    state: string;
    street: string;
    zipcode: string;
    country: string;
  };
  customer: {
    name: string;
  };
}

export default function Buy({
  product,
  isOpen,
  setIsOpen,
}: {
  product: Product;
  isOpen: boolean;
  setIsOpen: (isOpen: boolean) => void;
}) {
  const [loading, setLoading] = useState(false);
  const [showBillingForm, setShowBillingForm] = useState(false);
  const router = useRouter();

  const [billing] = useState({
    name: "",
    city: "",
    country: "",
    state: "",
    street: "",
    zipcode: "",
  });

  const handleShowBillingForm = () => {
    setShowBillingForm(true);
  };

  const processSubscription = async (collectedData: CollectedBillingData) => {
    if (!product) {
      console.error("Product information is missing.");
      return;
    }
    setLoading(true);
    try {
      const subscriptionData = {
        billing: collectedData.billing,
        customer: {
          name: collectedData.customer.name,
        },
        product_id: product.product_id,
        quantity: 1,
        payment_link: true,
      };

      const response = await fetch(`/api/subscriptions`, {
        method: "POST",
        headers: {
          "Content-Type": "application/json",
        },
        body: JSON.stringify(subscriptionData),
      });

      const data = await response.json();

      if (data.payment_link) {
        router.push(data.payment_link.url || data.payment_link);
      } else {
        const checkoutUrl = `https://test.checkout.dodopayments.com/buy/${product.product_id}?quantity=1&redirect_url=${process.env.NEXT_PUBLIC_BASE_URL}`;
        router.push(checkoutUrl);
      }
    } catch (error) {
      console.error("Subscription processing error:", error);
    } finally {
      setLoading(false);
    }
  };

  return (
    <Dialog open={isOpen} onOpenChange={setIsOpen}>
      <DialogContent className="w-full space-y-4 rounded-3xl">
        <DialogTitle className="text-4xl font-bold mb-0">
          {product.currency}
          {product.price}
        </DialogTitle>
<<<<<<< HEAD
        <DialogDescription className="text-lg mb-4">
          {product.description}
        </DialogDescription>
        <ul className="flex flex-col gap-2">
          <li className="flex items-center gap-2">
            <span>✨</span>
            We don&apos;t have sketchy ads or popups
          </li>
          <li className="flex items-center gap-2">
            <span>🚀</span>
            Download unlimited clips
          </li>
          <li className="flex items-center gap-2">
            <span>🧼</span>
            No watermarks, no BS
          </li>
          <li className="flex items-center gap-2">
            <span>❤️</span>
            Support the developers (we&apos;re not rich)
          </li>
        </ul>
        <div className="flex gap-2">
          <Button
            size="lg"
            onClick={handleSubscription}
            disabled={loading}
            className="w-fit"
          >
            {loading ? "Loading..." : "Subscribe"}
          </Button>
          <Button
            size="lg"
            variant="outline"
            onClick={() => {
              authClient.signOut();
              router.refresh();
            }}
            disabled={loading}
            className="w-fit"
          >
            Cancel
          </Button>
        </div>
        <p className="text-xs text-gray-500 mt-4">
          By subscribing, you agree to our{" "}
          <a href="/terms" className="underline">
            Terms & Conditions
          </a>{" "}
          and{" "}
          <a href="/privacy" className="underline">
            Privacy Policy
          </a>
          . Subscriptions auto-renew until canceled. You can cancel anytime.
        </p>
=======
        {!showBillingForm && (
          <>
            <DialogDescription className="text-lg mb-4">
              {product.description}
            </DialogDescription>
            <ul className="flex flex-col gap-2 mb-4">
              <li className="flex items-center gap-2">
                <span>✨</span>
                We don&apos;t have sketchy ads or popups
              </li>
              <li className="flex items-center gap-2">
                <span>🚀</span>
                Download unlimited clips
              </li>
              <li className="flex items-center gap-2">
                <span>🧼</span>
                No watermarks, no BS
              </li>
              <li className="flex items-center gap-2">
                <span>❤️</span>
                Support the developers (we&apos;re not rich)
              </li>
            </ul>
          </>
        )}
        {showBillingForm ? (
          <>
            <SubscriptionForm onSubmit={processSubscription} />
            {loading && <p className="text-center mt-2">Processing your subscription...</p>}
            <div className="flex justify-between items-center mt-4">
              <Button
                variant="outline"
                onClick={() => {
                  setShowBillingForm(false);
                  setLoading(false);
                }}
                disabled={loading}
              >
                Back
              </Button>
            </div>
          </>
        ) : (
          <div className="flex gap-2 mt-6">
            <Button
              size="lg"
              onClick={handleShowBillingForm}
              disabled={loading}
              className="w-fit"
            >
              Proceed to Billing
            </Button>
            <Button
              size="lg"
              variant="outline"
              onClick={() => setIsOpen(false)}
              disabled={loading}
              className="w-fit"
            >
              Cancel
            </Button>
          </div>
        )}
>>>>>>> 7afd0667
      </DialogContent>
    </Dialog>
  );
}<|MERGE_RESOLUTION|>--- conflicted
+++ resolved
@@ -105,62 +105,6 @@
           {product.currency}
           {product.price}
         </DialogTitle>
-<<<<<<< HEAD
-        <DialogDescription className="text-lg mb-4">
-          {product.description}
-        </DialogDescription>
-        <ul className="flex flex-col gap-2">
-          <li className="flex items-center gap-2">
-            <span>✨</span>
-            We don&apos;t have sketchy ads or popups
-          </li>
-          <li className="flex items-center gap-2">
-            <span>🚀</span>
-            Download unlimited clips
-          </li>
-          <li className="flex items-center gap-2">
-            <span>🧼</span>
-            No watermarks, no BS
-          </li>
-          <li className="flex items-center gap-2">
-            <span>❤️</span>
-            Support the developers (we&apos;re not rich)
-          </li>
-        </ul>
-        <div className="flex gap-2">
-          <Button
-            size="lg"
-            onClick={handleSubscription}
-            disabled={loading}
-            className="w-fit"
-          >
-            {loading ? "Loading..." : "Subscribe"}
-          </Button>
-          <Button
-            size="lg"
-            variant="outline"
-            onClick={() => {
-              authClient.signOut();
-              router.refresh();
-            }}
-            disabled={loading}
-            className="w-fit"
-          >
-            Cancel
-          </Button>
-        </div>
-        <p className="text-xs text-gray-500 mt-4">
-          By subscribing, you agree to our{" "}
-          <a href="/terms" className="underline">
-            Terms & Conditions
-          </a>{" "}
-          and{" "}
-          <a href="/privacy" className="underline">
-            Privacy Policy
-          </a>
-          . Subscriptions auto-renew until canceled. You can cancel anytime.
-        </p>
-=======
         {!showBillingForm && (
           <>
             <DialogDescription className="text-lg mb-4">
@@ -204,6 +148,7 @@
             </div>
           </>
         ) : (
+          <>
           <div className="flex gap-2 mt-6">
             <Button
               size="lg"
@@ -223,8 +168,19 @@
               Cancel
             </Button>
           </div>
+          <p className="text-xs text-gray-500 mt-4">
+          By subscribing, you agree to our{" "}
+          <a href="/terms" className="underline">
+            Terms & Conditions
+          </a>{" "}
+          and{" "}
+          <a href="/privacy" className="underline">
+            Privacy Policy
+          </a>
+          . Subscriptions auto-renew until canceled. You can cancel anytime.
+        </p>
+        </>
         )}
->>>>>>> 7afd0667
       </DialogContent>
     </Dialog>
   );
